--- conflicted
+++ resolved
@@ -92,21 +92,17 @@
     st.write("**Identified Data Source:**")
     st.write(doc.page_content)
     st.write("**Searching for Variables:** ", ans["variables"])
-    
+
     st.divider()
 
     variable_rag = VariableTreeChain(doc.metadata["c_variablesLink"], open_ai_key)
     vars = variable_rag.invoke(query, ans["variables"], ans["relevant_dataset"])
     st.write("**Variables Found:**")
-<<<<<<< HEAD
     var_df = pd.DataFrame([(var["code"], var["label"]) for var in vars.values()])
     var_df.columns = ["code", "label"]
     st.write(var_df)
-=======
-    # st.write(vars)
-    
-    st.divider()
->>>>>>> bd0c3f90
+
+    st.divider()
 
     st.write("**Geographic Region to Search For:** ", ans["geography"])
 
@@ -119,10 +115,11 @@
     geos = process_geos(geos)
     st.write("**Geographies Found:**")
     st.write(geos)
-    
+
     st.divider()
 
     st.write(geo_lookup(geos))
+    st.divider()
 
     st.write("**Pulling Data...**")
     # todo figure out geography formatting with divij
@@ -138,14 +135,14 @@
         dfs.append(df)
     df = pd.concat(dfs)
     st.dataframe(df)
-    
+
     st.divider()
 
     st.write("**Data Analysis:**")
     analysis = AnalysisChain(df, vars)
     res = analysis.invoke()
     st.write(res)
-    
+
     st.divider()
 
     return None
@@ -242,15 +239,21 @@
     input = st.text_input("Ask the Bot what you want to know from Census Data!")
 with col2:
     option = st.selectbox(
-        label='Need Ideas? Pick from here:',
-        options=('How many men are under 45 in Utah?', 'What is the population of Cook County, IL', 'Other'), index=None)
+        label="Need Ideas? Pick from here:",
+        options=(
+            "How many men are under 45 in Utah?",
+            "What is the population of Cook County, IL",
+            "Other",
+        ),
+        index=None,
+    )
 
 if option is not None:
     input = option
 
 st.divider()
 
-with st.container(): 
+with st.container():
     if input != "":
         if user_open_ai_key != "":
             open_ai_key = user_open_ai_key
@@ -263,7 +266,7 @@
             census_key = os.environ["CENSUS_API_KEY"]
         else:
             census_key = ""
-            
+
         st.header("Results:")
 
         run(input, open_ai_key, census_key)
