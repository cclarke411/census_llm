--- conflicted
+++ resolved
@@ -87,7 +87,6 @@
     st.write("**Geographies Found:**")
     st.write(geos)
 
-<<<<<<< HEAD
     st.write("**Pulling Data...**")
     # todo figure out geography formatting with divij
     dfs = []
@@ -101,17 +100,6 @@
         df = query.get_data()
         dfs.append(df)
     df = pd.concat(dfs)
-=======
-    st.write("**Retrieved Data:**")
-
-    query = CensusQuery(
-        api_access_url=access_link,
-        variables=vars,
-        geography={"state": "49", "county": ["011", "013"]},
-        census_key=census_key,
-    )
-    df = query.get_data()
->>>>>>> 566e4a12
     st.dataframe(df)
 
     st.write("**Data Analysis:**")
